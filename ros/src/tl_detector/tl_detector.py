#!/usr/bin/env python
import rospy
from std_msgs.msg import Int32
from geometry_msgs.msg import PoseStamped, Pose, Point
from styx_msgs.msg import TrafficLightArray, TrafficLight
from styx_msgs.msg import Lane
from sensor_msgs.msg import Image
from cv_bridge import CvBridge
from light_classification.tl_classifier_ml import TLClassifier

import tf
import cv2
import yaml

STATE_COUNT_THRESHOLD = 3


# TODO: these functions should be reused between nodes
# but that's not very easy to do in ROS...
def get_square_dist(d1, d2):
    x2 = d1.x - d2.x
    y2 = d1.y - d2.y
    return x2 * x2 + y2 * y2


def get_closest_waypoint(pos, waypoints):
    if waypoints != None:
        idx = 0
        dist = get_square_dist(pos, waypoints[0].pose.pose.position)
        for i in range(1, len(waypoints)):
            waypt = waypoints[i]
            d = get_square_dist(pos, waypt.pose.pose.position)
            if (d < dist):
                idx = i
                dist = d
        return idx
    else:
        return -1


class TLDetector(object):
    def __init__(self):
        rospy.init_node('tl_detector')

        self.pose = None
        self.waypoints = None
        self.camera_image = None
        self.lights = []

        sub1 = rospy.Subscriber('/current_pose', PoseStamped, self.pose_cb)
        sub2 = rospy.Subscriber('/base_waypoints', Lane, self.waypoints_cb)

        '''
        /vehicle/traffic_lights provides you with the location of the traffic light in 3D map space and
        helps you acquire an accurate ground truth data source for the traffic light
        classifier by sending the current color state of all traffic lights in the
        simulator. When testing on the vehicle, the color state will not be available. You'll need to
        rely on the position of the light and the camera image to predict it.
        '''
        sub3 = rospy.Subscriber('/vehicle/traffic_lights', TrafficLightArray, self.traffic_cb)
        sub6 = rospy.Subscriber('/image_color', Image, self.image_cb)

        config_string = rospy.get_param("/traffic_light_config")
        self.config = yaml.load(config_string)
        self.stop_lines = map(
            lambda line_pos: Pose(Point(line_pos[0], line_pos[1], 0), None),
            self.config['stop_line_positions']
        )

        self.upcoming_red_light_pub = rospy.Publisher('/traffic_waypoint', Int32, queue_size=1)

        self.bridge = CvBridge()
        self.light_classifier = TLClassifier()
        self.listener = tf.TransformListener()

        self.state = TrafficLight.UNKNOWN
        self.last_state = TrafficLight.UNKNOWN
        self.last_wp = -1
        self.state_count = 0

        rospy.spin()

    def pose_cb(self, msg):
        self.pose = msg

    def waypoints_cb(self, lane):
        self.waypoints = lane.waypoints

    def traffic_cb(self, msg):
        self.lights = msg.lights

    def image_cb(self, msg):
        """Identifies red lights in the incoming camera image and publishes the index
            of the waypoint closest to the red light's stop line to /traffic_waypoint

        Args:
            msg (Image): image from car-mounted camera

        """
        self.has_image = True
        self.camera_image = msg
        light_wp, state = self.process_traffic_lights()

        '''
        Publish upcoming red lights at camera frequency.
        Each predicted state has to occur `STATE_COUNT_THRESHOLD` number
        of times till we start using it. Otherwise the previous stable state is
        used.
        '''
        if self.state != state:
            self.state_count = 0
            self.state = state
        elif self.state_count >= STATE_COUNT_THRESHOLD:
            self.last_state = self.state
            light_wp = light_wp if state == TrafficLight.RED else -1
            self.last_wp = light_wp
            self.upcoming_red_light_pub.publish(Int32(light_wp))
            # rospy.loginfo("publish light_wp:%s", light_wp)
        else:
            self.upcoming_red_light_pub.publish(Int32(self.last_wp))
        self.state_count += 1

    def get_light_state(self):
        """Determines the current color of the traffic light

        Args:
            light (TrafficLight): light to classify

        Returns:
            int: ID of traffic light color (specified in styx_msgs/TrafficLight)

        """
        if (not self.has_image):
            self.prev_light_loc = None
            return False

        cv_image = self.bridge.imgmsg_to_cv2(self.camera_image, "rgb8")

<<<<<<< HEAD
        #Get classification
        if self.light_classifier == None:
            return TrafficLight.RED
        else:
            return self.light_classifier.get_classification(cv_image)
=======
        # Get classification
        return self.light_classifier.get_classification(cv_image)
>>>>>>> 43d72b1b

    def process_traffic_lights(self):
        """Finds closest visible traffic light, if one exists, and determines its
            location and color

        Returns:
            int: index of waypoint closes to the upcoming stop line for a traffic light (-1 if none exists)
            int: ID of traffic light color (specified in styx_msgs/TrafficLight)

        """

        # TODO: classification should not be performed as part of image_cb, because it
        # has delays. Wrap this into a Rate object later on.
<<<<<<< HEAD
    	# probably we can limit to process image only within certain distance of a light
=======
        # probably we can limit to process image only within certain distance of a light
>>>>>>> 43d72b1b

        light_wp = -1
        idx = -1

        # List of positions that correspond to the line to stop in front of for a given intersection
        if (self.pose):
            car_position = get_closest_waypoint(self.pose.pose.position, self.waypoints)
            stop_line_positions_dists = map(
                lambda pos: get_square_dist(self.pose.pose.position, pos.position),
                self.stop_lines
            )
            idx = stop_line_positions_dists.index(min(stop_line_positions_dists))

        if idx >= 0:
<<<<<<< HEAD
        	state = self.get_light_state()
        	light_wp = get_closest_waypoint(self.stop_lines[idx].position, self.waypoints)
        	return light_wp, state
        else:
        	return -1, TrafficLight.UNKNOWN
=======
            state = self.get_light_state()
            light_wp = get_closest_waypoint(self.stop_lines[idx].position, self.waypoints)
            # rospy.loginfo("approaching light state: {} in {}".format(state, stop_line_positions_dists[idx]))
            # rospy.loginfo("light_wp number {}, current wp {}".format(light_wp, car_position))
            return light_wp, state
        else:
            return -1, TrafficLight.UNKNOWN

>>>>>>> 43d72b1b

if __name__ == '__main__':
    try:
        TLDetector()
    except rospy.ROSInterruptException:
        rospy.logerr('Could not start traffic node.')<|MERGE_RESOLUTION|>--- conflicted
+++ resolved
@@ -136,16 +136,11 @@
 
         cv_image = self.bridge.imgmsg_to_cv2(self.camera_image, "rgb8")
 
-<<<<<<< HEAD
         #Get classification
         if self.light_classifier == None:
             return TrafficLight.RED
         else:
             return self.light_classifier.get_classification(cv_image)
-=======
-        # Get classification
-        return self.light_classifier.get_classification(cv_image)
->>>>>>> 43d72b1b
 
     def process_traffic_lights(self):
         """Finds closest visible traffic light, if one exists, and determines its
@@ -159,11 +154,7 @@
 
         # TODO: classification should not be performed as part of image_cb, because it
         # has delays. Wrap this into a Rate object later on.
-<<<<<<< HEAD
-    	# probably we can limit to process image only within certain distance of a light
-=======
         # probably we can limit to process image only within certain distance of a light
->>>>>>> 43d72b1b
 
         light_wp = -1
         idx = -1
@@ -178,22 +169,11 @@
             idx = stop_line_positions_dists.index(min(stop_line_positions_dists))
 
         if idx >= 0:
-<<<<<<< HEAD
         	state = self.get_light_state()
         	light_wp = get_closest_waypoint(self.stop_lines[idx].position, self.waypoints)
         	return light_wp, state
         else:
         	return -1, TrafficLight.UNKNOWN
-=======
-            state = self.get_light_state()
-            light_wp = get_closest_waypoint(self.stop_lines[idx].position, self.waypoints)
-            # rospy.loginfo("approaching light state: {} in {}".format(state, stop_line_positions_dists[idx]))
-            # rospy.loginfo("light_wp number {}, current wp {}".format(light_wp, car_position))
-            return light_wp, state
-        else:
-            return -1, TrafficLight.UNKNOWN
-
->>>>>>> 43d72b1b
 
 if __name__ == '__main__':
     try:
